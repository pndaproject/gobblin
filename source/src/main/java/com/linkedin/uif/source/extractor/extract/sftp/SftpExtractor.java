package com.linkedin.uif.source.extractor.extract.sftp;

<<<<<<< HEAD
=======
import java.io.IOException;
import java.io.InputStream;
import java.util.Iterator;
import java.util.List;

import com.jcraft.jsch.JSchException;
import com.jcraft.jsch.Session;
import org.slf4j.Logger;
import org.slf4j.LoggerFactory;

import com.jcraft.jsch.ChannelSftp;
import com.jcraft.jsch.SftpException;
import com.linkedin.uif.configuration.ConfigurationKeys;
>>>>>>> dbe95b0a
import com.linkedin.uif.configuration.WorkUnitState;
import com.linkedin.uif.source.extractor.filebased.FileBasedExtractor;

/**
 * Abstract class that implements the SFTP
 * protocol for connecting to source
 * and downloading files
 * @author stakiar
 */
public class SftpExtractor<S, D> extends FileBasedExtractor<S, D>
{
<<<<<<< HEAD
    public SftpExtractor(WorkUnitState workUnitState)
    {
        super(workUnitState, new SftpFsHelper(workUnitState));
=======
    private static final Logger log = LoggerFactory.getLogger(SftpExtractor.class);

    private Session session;
    private ChannelSftp channelSftp;
    private SftpExecutor executor;
    
    public SftpExtractor(WorkUnitState workUnitState)
    {
        super(workUnitState);
        createSftpConnection();
        this.executor = new SftpExecutor();
    }
    
    /**
     * Initializes the ChannelSftp
     * @return the ChannelSftp connection
     */
    public void createSftpConnection() {
        this.session = SftpExecutor.connect(this.workUnitState.getProp(ConfigurationKeys.SOURCE_CONN_PRIVATE_KEY),
                                                              this.workUnitState.getProp(ConfigurationKeys.SOURCE_CONN_KNOWN_HOSTS),
                                                              this.workUnitState.getProp(ConfigurationKeys.SOURCE_CONN_USERNAME),
                                                              this.workUnitState.getProp(ConfigurationKeys.SOURCE_CONN_HOST_NAME),
                                                              this.workUnitState.getProp(ConfigurationKeys.SOURCE_CONN_USE_PROXY_URL),
                                                              this.workUnitState.getPropAsInt(ConfigurationKeys.SOURCE_CONN_USE_PROXY_PORT, -1),
							      this.workUnitState.getPropAsInt(ConfigurationKeys.SOURCE_CONN_PORT, 22));

        try {
            log.info("Establishing a SFTP channel");
            this.channelSftp = (ChannelSftp) this.session.openChannel("sftp");
            this.channelSftp.connect();
        } catch (JSchException je) {
            log.error("Failed to establish a SFTP channel", je);
            throw new RuntimeException(je);
        }
    }

    /**
     * Gets the max watermark
     * @return the max watermark
     */
    @Override
    public long getMaxWatermark(String schema, String entity, String watermarkColumn, List<Predicate> snapshotPredicateList, String watermarkSourceFormat) throws HighWatermarkException
    {
        log.info("Getting max watermark");
        List<Command> cmds = this.getHighWatermarkMetadata(schema, entity, watermarkColumn, snapshotPredicateList);
        try {
            CommandOutput<SftpCommand, List<String>> response = SftpExecutor.executeUnixCommands(cmds, this.channelSftp);
            return this.getHighWatermark(response, watermarkColumn, watermarkSourceFormat);
        }
        catch (SftpException e)
        {
            throw new HighWatermarkException("SftpException while getting maxWatermark: " + e.getMessage(), e);
        }
        catch (SftpCommandFormatException e)
        {
            throw new HighWatermarkException("SftpCommandFormatException whilte getting maxWatermark: " + e.getMessage(), e);
        }  
    }

    /**
     * Gets the metadata for this job (e.g. the schema)
     */
    @Override
    public void extractMetadata(String schema, String entity, WorkUnit workUnit) throws SchemaException, IOException
    {
        log.info("Getting the schema");
        List<Command> cmds = this.getSchemaMetadata(schema, entity);
        try
        {
            CommandOutput<SftpCommand, List<String>> response = SftpExecutor.executeUnixCommands(cmds, this.channelSftp);
            String array = this.getSchema(response);
            this.setOutputSchema(array);
        }
        catch (SftpException e)
        {
            throw new SchemaException("SftpException while getting schema: " + e.getMessage(), e);
        }
        catch (SftpCommandFormatException e)
        {
            throw new SchemaException("SftpCommandFormatException while getting schema: " + e.getMessage(), e);
        }        
    }
    
    /**
     * Downloads the file from the source and returns it as an iterator
     */
    @SuppressWarnings("unchecked")
    @Override
    public Iterator<String> getRecordSet(String schema, String entity, WorkUnit workUnit, List<Predicate> predicateList) throws DataRecordException, IOException
    {
        try
        {
            log.info("Fetching record set");
            List<Command> cmds = this.getDataMetadata(schema, entity, workUnit, predicateList);
            if (cmds == null || cmds.isEmpty()) {
                return null;
            }
            for (Command cmd : cmds) {
                if (cmd instanceof SftpCommand) {
                    SftpCommand sftpCmd = (SftpCommand) cmd;
                    if (sftpCmd.getCommandType().equals(SftpCommandType.GET_FILE)) {
                        executor.executeGetFileCommand(sftpCmd, this.channelSftp, this.workUnit.getProp(ConfigurationKeys.WRITER_FILE_SYSTEM_URI));
                    } else if (sftpCmd.getCommandType().equals(SftpCommandType.GET_STREAM)) {
                        InputStream stream = executor.executeGetStreamCommand(sftpCmd, this.channelSftp);
                        CommandOutput<SftpCommand, InputStream> getStreamOutput = new SftpGetCommandOuput();
                        getStreamOutput.put(sftpCmd, stream);
                        return this.getData(getStreamOutput);
                    } else {
                        SftpExecutor.executeUnixCommand(sftpCmd, this.channelSftp);
                    }
                } else {
                    throw new DataRecordException("Illegal command given to getRecordSet()");
                }
            }
            return this.getData(new SftpCommandOutput());
        } catch (SftpException e) {
            throw new DataRecordException(e.getMessage(),  e);
        } catch (SftpCommandFormatException e) {
            throw new DataRecordException(e.getMessage(), e);
        }
    }
    
    /**
     * Gets the count of the files
     * 
     * TODO this can be implemented using the
     * ChannelSftp.stat(path) command (not
     * applicable for Responsys since the files
     * on the server are encrypted)
     * 
     * TODO this only supports downloading
     * of not file, not multiple files
     * 
     * @return the count of the files to download
     */
    @Override
    public long getSourceCount(String schema,
                               String entity,
                               WorkUnit workUnit,
                               List<Predicate> predicateList) throws RecordCountException
    {
        return -1;
    }
    
    /**
     * Close ChannelSftp connection
     */
    @Override
    public void closeConnection() throws Exception
    {
        log.info("Shutting down the sftp connection");
        try {
            this.channelSftp.disconnect();
        } catch (Throwable t) {
            log.error("Failed to disconnect the SFTP channel", t);
        }
        this.session.disconnect();
>>>>>>> dbe95b0a
    }
}<|MERGE_RESOLUTION|>--- conflicted
+++ resolved
@@ -1,21 +1,5 @@
 package com.linkedin.uif.source.extractor.extract.sftp;
 
-<<<<<<< HEAD
-=======
-import java.io.IOException;
-import java.io.InputStream;
-import java.util.Iterator;
-import java.util.List;
-
-import com.jcraft.jsch.JSchException;
-import com.jcraft.jsch.Session;
-import org.slf4j.Logger;
-import org.slf4j.LoggerFactory;
-
-import com.jcraft.jsch.ChannelSftp;
-import com.jcraft.jsch.SftpException;
-import com.linkedin.uif.configuration.ConfigurationKeys;
->>>>>>> dbe95b0a
 import com.linkedin.uif.configuration.WorkUnitState;
 import com.linkedin.uif.source.extractor.filebased.FileBasedExtractor;
 
@@ -27,168 +11,8 @@
  */
 public class SftpExtractor<S, D> extends FileBasedExtractor<S, D>
 {
-<<<<<<< HEAD
     public SftpExtractor(WorkUnitState workUnitState)
     {
         super(workUnitState, new SftpFsHelper(workUnitState));
-=======
-    private static final Logger log = LoggerFactory.getLogger(SftpExtractor.class);
-
-    private Session session;
-    private ChannelSftp channelSftp;
-    private SftpExecutor executor;
-    
-    public SftpExtractor(WorkUnitState workUnitState)
-    {
-        super(workUnitState);
-        createSftpConnection();
-        this.executor = new SftpExecutor();
-    }
-    
-    /**
-     * Initializes the ChannelSftp
-     * @return the ChannelSftp connection
-     */
-    public void createSftpConnection() {
-        this.session = SftpExecutor.connect(this.workUnitState.getProp(ConfigurationKeys.SOURCE_CONN_PRIVATE_KEY),
-                                                              this.workUnitState.getProp(ConfigurationKeys.SOURCE_CONN_KNOWN_HOSTS),
-                                                              this.workUnitState.getProp(ConfigurationKeys.SOURCE_CONN_USERNAME),
-                                                              this.workUnitState.getProp(ConfigurationKeys.SOURCE_CONN_HOST_NAME),
-                                                              this.workUnitState.getProp(ConfigurationKeys.SOURCE_CONN_USE_PROXY_URL),
-                                                              this.workUnitState.getPropAsInt(ConfigurationKeys.SOURCE_CONN_USE_PROXY_PORT, -1),
-							      this.workUnitState.getPropAsInt(ConfigurationKeys.SOURCE_CONN_PORT, 22));
-
-        try {
-            log.info("Establishing a SFTP channel");
-            this.channelSftp = (ChannelSftp) this.session.openChannel("sftp");
-            this.channelSftp.connect();
-        } catch (JSchException je) {
-            log.error("Failed to establish a SFTP channel", je);
-            throw new RuntimeException(je);
-        }
-    }
-
-    /**
-     * Gets the max watermark
-     * @return the max watermark
-     */
-    @Override
-    public long getMaxWatermark(String schema, String entity, String watermarkColumn, List<Predicate> snapshotPredicateList, String watermarkSourceFormat) throws HighWatermarkException
-    {
-        log.info("Getting max watermark");
-        List<Command> cmds = this.getHighWatermarkMetadata(schema, entity, watermarkColumn, snapshotPredicateList);
-        try {
-            CommandOutput<SftpCommand, List<String>> response = SftpExecutor.executeUnixCommands(cmds, this.channelSftp);
-            return this.getHighWatermark(response, watermarkColumn, watermarkSourceFormat);
-        }
-        catch (SftpException e)
-        {
-            throw new HighWatermarkException("SftpException while getting maxWatermark: " + e.getMessage(), e);
-        }
-        catch (SftpCommandFormatException e)
-        {
-            throw new HighWatermarkException("SftpCommandFormatException whilte getting maxWatermark: " + e.getMessage(), e);
-        }  
-    }
-
-    /**
-     * Gets the metadata for this job (e.g. the schema)
-     */
-    @Override
-    public void extractMetadata(String schema, String entity, WorkUnit workUnit) throws SchemaException, IOException
-    {
-        log.info("Getting the schema");
-        List<Command> cmds = this.getSchemaMetadata(schema, entity);
-        try
-        {
-            CommandOutput<SftpCommand, List<String>> response = SftpExecutor.executeUnixCommands(cmds, this.channelSftp);
-            String array = this.getSchema(response);
-            this.setOutputSchema(array);
-        }
-        catch (SftpException e)
-        {
-            throw new SchemaException("SftpException while getting schema: " + e.getMessage(), e);
-        }
-        catch (SftpCommandFormatException e)
-        {
-            throw new SchemaException("SftpCommandFormatException while getting schema: " + e.getMessage(), e);
-        }        
-    }
-    
-    /**
-     * Downloads the file from the source and returns it as an iterator
-     */
-    @SuppressWarnings("unchecked")
-    @Override
-    public Iterator<String> getRecordSet(String schema, String entity, WorkUnit workUnit, List<Predicate> predicateList) throws DataRecordException, IOException
-    {
-        try
-        {
-            log.info("Fetching record set");
-            List<Command> cmds = this.getDataMetadata(schema, entity, workUnit, predicateList);
-            if (cmds == null || cmds.isEmpty()) {
-                return null;
-            }
-            for (Command cmd : cmds) {
-                if (cmd instanceof SftpCommand) {
-                    SftpCommand sftpCmd = (SftpCommand) cmd;
-                    if (sftpCmd.getCommandType().equals(SftpCommandType.GET_FILE)) {
-                        executor.executeGetFileCommand(sftpCmd, this.channelSftp, this.workUnit.getProp(ConfigurationKeys.WRITER_FILE_SYSTEM_URI));
-                    } else if (sftpCmd.getCommandType().equals(SftpCommandType.GET_STREAM)) {
-                        InputStream stream = executor.executeGetStreamCommand(sftpCmd, this.channelSftp);
-                        CommandOutput<SftpCommand, InputStream> getStreamOutput = new SftpGetCommandOuput();
-                        getStreamOutput.put(sftpCmd, stream);
-                        return this.getData(getStreamOutput);
-                    } else {
-                        SftpExecutor.executeUnixCommand(sftpCmd, this.channelSftp);
-                    }
-                } else {
-                    throw new DataRecordException("Illegal command given to getRecordSet()");
-                }
-            }
-            return this.getData(new SftpCommandOutput());
-        } catch (SftpException e) {
-            throw new DataRecordException(e.getMessage(),  e);
-        } catch (SftpCommandFormatException e) {
-            throw new DataRecordException(e.getMessage(), e);
-        }
-    }
-    
-    /**
-     * Gets the count of the files
-     * 
-     * TODO this can be implemented using the
-     * ChannelSftp.stat(path) command (not
-     * applicable for Responsys since the files
-     * on the server are encrypted)
-     * 
-     * TODO this only supports downloading
-     * of not file, not multiple files
-     * 
-     * @return the count of the files to download
-     */
-    @Override
-    public long getSourceCount(String schema,
-                               String entity,
-                               WorkUnit workUnit,
-                               List<Predicate> predicateList) throws RecordCountException
-    {
-        return -1;
-    }
-    
-    /**
-     * Close ChannelSftp connection
-     */
-    @Override
-    public void closeConnection() throws Exception
-    {
-        log.info("Shutting down the sftp connection");
-        try {
-            this.channelSftp.disconnect();
-        } catch (Throwable t) {
-            log.error("Failed to disconnect the SFTP channel", t);
-        }
-        this.session.disconnect();
->>>>>>> dbe95b0a
     }
 }