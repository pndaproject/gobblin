/* (c) 2014 LinkedIn Corp. All rights reserved.
 *
 * Licensed under the Apache License, Version 2.0 (the "License"); you may not use
 * this file except in compliance with the License. You may obtain a copy of the
 * License at  http://www.apache.org/licenses/LICENSE-2.0
 *
 * Unless required by applicable law or agreed to in writing, software distributed
 * under the License is distributed on an "AS IS" BASIS, WITHOUT WARRANTIES OR
 * CONDITIONS OF ANY KIND, either express or implied.
 */

package gobblin.runtime;

import java.io.DataInput;
import java.io.DataOutput;
import java.io.IOException;
import java.io.StringWriter;
import java.util.Collection;
import java.util.List;
import java.util.Map;

import org.apache.hadoop.io.Text;

import com.codahale.metrics.Counter;
import com.codahale.metrics.Gauge;
import com.codahale.metrics.Meter;

import com.google.common.base.Strings;
import com.google.common.collect.ImmutableList;
import com.google.common.collect.Maps;
import com.google.gson.stream.JsonWriter;

import com.linkedin.data.template.StringMap;

import gobblin.configuration.ConfigurationKeys;
import gobblin.configuration.SourceState;
import gobblin.configuration.State;
import gobblin.configuration.WorkUnitState;
import gobblin.rest.JobExecutionInfo;
import gobblin.rest.JobStateEnum;
import gobblin.rest.LauncherTypeEnum;
import gobblin.rest.Metric;
import gobblin.rest.MetricArray;
import gobblin.rest.MetricTypeEnum;
import gobblin.rest.TaskExecutionInfoArray;
<<<<<<< HEAD
import gobblin.configuration.ConfigurationKeys;
import gobblin.configuration.SourceState;
import gobblin.metrics.GobblinMetrics;
import gobblin.runtime.util.JobMetrics;
=======
>>>>>>> 392821ab


/**
 * A class for tracking job state information.
 *
 * @author ynli
 */
public class JobState extends SourceState {

  /**
   * An enumeration of possible job states, which are identical to
   * {@link gobblin.configuration.WorkUnitState.WorkingState}
   * in terms of naming.
   */
  public enum RunningState {
    PENDING, RUNNING, SUCCESSFUL, COMMITTED, FAILED, CANCELLED
  }

  private String jobName;
  private String jobId;
  private long startTime;
  private long endTime;
  private long duration;
  private RunningState state = RunningState.PENDING;
  private int tasks;
  private final Map<String, TaskState> taskStates = Maps.newHashMap();

  // Necessary for serialization/deserialization
  public JobState() {
  }

  public JobState(String jobName, String jobId) {
    this.jobName = jobName;
    this.jobId = jobId;
    this.setId(jobId);
  }

  public JobState(State properties, List<WorkUnitState> previousTaskStates, String jobName, String jobId) {
    super(properties, previousTaskStates);
    this.jobName = jobName;
    this.jobId = jobId;
    this.setId(jobId);
  }

  /**
   * Get job name.
   *
   * @return job name
   */
  public String getJobName() {
    return this.jobName;
  }

  /**
   * Set job name.
   *
   * @param jobName job name
   */
  public void setJobName(String jobName) {
    this.jobName = jobName;
  }

  /**
   * Get job ID.
   *
   * @return job ID
   */
  public String getJobId() {
    return jobId;
  }

  /**
   * Set job ID.
   *
   * @param jobId job ID
   */
  public void setJobId(String jobId) {
    this.jobId = jobId;
  }

  /**
   * Get job start time.
   *
   * @return job start time
   */
  public long getStartTime() {
    return startTime;
  }

  /**
   * Set job start time.
   *
   * @param startTime job start time
   */
  public void setStartTime(long startTime) {
    this.startTime = startTime;
  }

  /**
   * Get job end time.
   *
   * @return job end time
   */
  public long getEndTime() {
    return endTime;
  }

  /**
   * Set job end time.
   *
   * @param endTime job end time
   */
  public void setEndTime(long endTime) {
    this.endTime = endTime;
  }

  /**
   * Get job duration in milliseconds.
   *
   * @return job duration in milliseconds
   */
  public long getDuration() {
    return duration;
  }

  /**
   * Set job duration in milliseconds.
   *
   * @param duration job duration in milliseconds
   */
  public void setDuration(long duration) {
    this.duration = duration;
  }

  /**
   * Get job running state of type {@link RunningState}.
   *
   * @return job running state of type {@link RunningState}
   */
  public RunningState getState() {
    return state;
  }

  /**
   * Set job running state of type {@link RunningState}.
   *
   * @param state job running state of type {@link RunningState}
   */
  public void setState(RunningState state) {
    this.state = state;
  }

  /**
   * Get the number of tasks this job consists of.
   *
   * @return number of tasks this job consists of
   */
  public int getTasks() {
    return this.tasks;
  }

  /**
   * Set the number of tasks this job consists of.
   *
   * @param tasks number of tasks this job consists of
   */
  public void setTasks(int tasks) {
    this.tasks = tasks;
  }

  /**
   * Increment the number of tasks by 1.
   */
  public void addTask() {
    this.tasks++;
  }

  /**
   * Add a single {@link TaskState}.
   *
   * @param taskState {@link TaskState} to add
   */
  public void addTaskState(TaskState taskState) {
    this.taskStates.put(taskState.getTaskId(), taskState);
  }

  /**
   * Add a collection of {@link TaskState}s.
   *
   * @param taskStates collection of {@link TaskState}s to add
   */
  public void addTaskStates(Collection<TaskState> taskStates) {
    for (TaskState taskState : taskStates) {
      this.taskStates.put(taskState.getTaskId(), taskState);
    }
  }

  /**
   * Get the number of completed tasks.
   *
   * @return number of completed tasks
   */
  public int getCompletedTasks() {
    return this.taskStates.size();
  }

  /**
   * Get {@link TaskState}s of {@link Task}s of this job.
   *
   * @return a list of {@link TaskState}s
   */
  public List<TaskState> getTaskStates() {
    return ImmutableList.<TaskState>builder().addAll(this.taskStates.values()).build();
  }

<<<<<<< HEAD
=======
  /**
   * Get task states of {@link Task}s of this job as {@link WorkUnitState}s.
   *
   * @return a list of {@link WorkUnitState}s
   */
  public List<WorkUnitState> getTaskStatesAsWorkUnitStates() {
    ImmutableList.Builder<WorkUnitState> builder = ImmutableList.builder();
    for (TaskState taskState : this.taskStates.values()) {
      WorkUnitState workUnitState = new WorkUnitState(taskState.getWorkunit());
      workUnitState.setId(taskState.getId());
      workUnitState.addAll(taskState);
      builder.add(workUnitState);
    }

    return builder.build();
  }

  /**
   * Remove all job-level metrics objects associated with this job.
   */
  public void removeMetrics() {
    JobMetrics metrics = JobMetrics.get(this.jobName, this.jobId);
    for (String name : metrics.getMetricsOfGroup(MetricGroup.JOB).keySet()) {
      if (name.contains(this.jobId)) {
        metrics.removeMetric(name);
      }
    }
  }

>>>>>>> 392821ab
  @Override
  public void readFields(DataInput in)
      throws IOException {
    Text text = new Text();
    text.readFields(in);
    this.jobName = text.toString();
    text.readFields(in);
    this.jobId = text.toString();
    this.setId(jobId);
    this.startTime = in.readLong();
    this.endTime = in.readLong();
    this.duration = in.readLong();
    text.readFields(in);
    this.state = RunningState.valueOf(text.toString());
    this.tasks = in.readInt();
    int numTaskStates = in.readInt();
    for (int i = 0; i < numTaskStates; i++) {
      TaskState taskState = new TaskState();
      taskState.readFields(in);
      this.taskStates.put(taskState.getTaskId(), taskState);
    }
    super.readFields(in);
  }

  @Override
  public void write(DataOutput out)
      throws IOException {
    Text text = new Text();
    text.set(this.jobName);
    text.write(out);
    text.set(this.jobId);
    text.write(out);
    out.writeLong(this.startTime);
    out.writeLong(this.endTime);
    out.writeLong(this.duration);
    text.set(this.state.name());
    text.write(out);
    out.writeInt(this.tasks);
    out.writeInt(this.taskStates.size());
    for (TaskState taskState : this.taskStates.values()) {
      taskState.write(out);
    }
    super.write(out);
  }

  /**
   * Convert this {@link JobState} to a json document.
   *
   * @param jsonWriter a {@link com.google.gson.stream.JsonWriter}
   *                   used to write the json document
   * @param keepConfig whether to keep all configuration properties
   * @throws IOException
   */
  public void toJson(JsonWriter jsonWriter, boolean keepConfig)
      throws IOException {
    jsonWriter.beginObject();

    jsonWriter.name("job name").value(this.getJobName()).name("job id").value(this.getJobId()).name("job state")
        .value(this.getState().name()).name("start time").value(this.getStartTime()).name("end time")
        .value(this.getEndTime()).name("duration").value(this.getDuration()).name("tasks").value(this.getTasks())
        .name("completed tasks").value(this.getCompletedTasks());

    jsonWriter.name("task states");
    jsonWriter.beginArray();
    for (TaskState taskState : taskStates.values()) {
      taskState.toJson(jsonWriter, keepConfig);
    }
    jsonWriter.endArray();

    if (keepConfig) {
      jsonWriter.name("properties");
      jsonWriter.beginObject();
      for (String key : this.getPropertyNames()) {
        jsonWriter.name(key).value(this.getProp(key));
      }
      jsonWriter.endObject();
    }

    jsonWriter.endObject();
  }

  @Override
  public String toString() {
    StringWriter stringWriter = new StringWriter();
    JsonWriter jsonWriter = new JsonWriter(stringWriter);
    jsonWriter.setIndent("\t");
    try {
      this.toJson(jsonWriter, false);
    } catch (IOException ioe) {
      // Ignored
    }
    return stringWriter.toString();
  }

  /**
   * Convert this {@link JobState} instance to a {@link JobExecutionInfo} instance.
   *
   * @return a {@link JobExecutionInfo} instance
   */
  public JobExecutionInfo toJobExecutionInfo() {
    JobExecutionInfo jobExecutionInfo = new JobExecutionInfo();

    jobExecutionInfo.setJobName(this.jobName);
    jobExecutionInfo.setJobId(this.jobId);
    jobExecutionInfo.setStartTime(this.startTime);
    jobExecutionInfo.setEndTime(this.endTime);
    jobExecutionInfo.setDuration(this.duration);
    jobExecutionInfo.setState(JobStateEnum.valueOf(this.state.name()));
    jobExecutionInfo.setLaunchedTasks(this.tasks);
    jobExecutionInfo.setCompletedTasks(this.getCompletedTasks());
    jobExecutionInfo.setLauncherType(LauncherTypeEnum.valueOf(this.getProp(ConfigurationKeys.JOB_LAUNCHER_TYPE_KEY,
        JobLauncherFactory.JobLauncherType.LOCAL.name())));
    if (this.contains(ConfigurationKeys.JOB_TRACKING_URL_KEY)) {
      jobExecutionInfo.setTrackingUrl(this.getProp(ConfigurationKeys.JOB_TRACKING_URL_KEY));
    }

    // Add task execution information
    TaskExecutionInfoArray taskExecutionInfos = new TaskExecutionInfoArray();
    for (TaskState taskState : this.getTaskStates()) {
      taskExecutionInfos.add(taskState.toTaskExecutionInfo());
    }
    jobExecutionInfo.setTaskExecutions(taskExecutionInfos);

    // Add job metrics
    JobMetrics jobMetrics = JobMetrics.get(this);
    MetricArray metricArray = new MetricArray();

    for (Map.Entry<String, ? extends com.codahale.metrics.Metric> entry : jobMetrics.getMetricContext()
        .getCounters().entrySet()) {
      Metric counter = new Metric();
      counter.setGroup(MetricGroup.JOB.name());
      counter.setName(entry.getKey());
      counter.setType(MetricTypeEnum.valueOf(GobblinMetrics.MetricType.COUNTER.name()));
      counter.setValue(Long.toString(((Counter) entry.getValue()).getCount()));
      metricArray.add(counter);
    }

    for (Map.Entry<String, ? extends com.codahale.metrics.Metric> entry : jobMetrics.getMetricContext()
        .getMeters().entrySet()) {
      Metric meter = new Metric();
      meter.setGroup(MetricGroup.JOB.name());
      meter.setName(entry.getKey());
      meter.setType(MetricTypeEnum.valueOf(GobblinMetrics.MetricType.METER.name()));
      meter.setValue(Double.toString(((Meter) entry.getValue()).getMeanRate()));
      metricArray.add(meter);
    }

    for (Map.Entry<String, ? extends com.codahale.metrics.Metric> entry : jobMetrics.getMetricContext()
        .getGauges().entrySet()) {
      Metric gauge = new Metric();
      gauge.setGroup(MetricGroup.JOB.name());
      gauge.setName(entry.getKey());
      gauge.setType(MetricTypeEnum.valueOf(GobblinMetrics.MetricType.GAUGE.name()));
      gauge.setValue(((Gauge) entry.getValue()).getValue().toString());
      metricArray.add(gauge);
    }

    jobExecutionInfo.setMetrics(metricArray);

    // Add job properties
    Map<String, String> jobProperties = Maps.newHashMap();
    for (String name : this.getPropertyNames()) {
      String value = this.getProp(name);
      if (!Strings.isNullOrEmpty(value))
      jobProperties.put(name, value);
    }
    jobExecutionInfo.setJobProperties(new StringMap(jobProperties));

    return jobExecutionInfo;
  }
}<|MERGE_RESOLUTION|>--- conflicted
+++ resolved
@@ -43,13 +43,10 @@
 import gobblin.rest.MetricArray;
 import gobblin.rest.MetricTypeEnum;
 import gobblin.rest.TaskExecutionInfoArray;
-<<<<<<< HEAD
 import gobblin.configuration.ConfigurationKeys;
 import gobblin.configuration.SourceState;
 import gobblin.metrics.GobblinMetrics;
 import gobblin.runtime.util.JobMetrics;
-=======
->>>>>>> 392821ab
 
 
 /**
@@ -265,8 +262,6 @@
     return ImmutableList.<TaskState>builder().addAll(this.taskStates.values()).build();
   }
 
-<<<<<<< HEAD
-=======
   /**
    * Get task states of {@link Task}s of this job as {@link WorkUnitState}s.
    *
@@ -284,19 +279,6 @@
     return builder.build();
   }
 
-  /**
-   * Remove all job-level metrics objects associated with this job.
-   */
-  public void removeMetrics() {
-    JobMetrics metrics = JobMetrics.get(this.jobName, this.jobId);
-    for (String name : metrics.getMetricsOfGroup(MetricGroup.JOB).keySet()) {
-      if (name.contains(this.jobId)) {
-        metrics.removeMetric(name);
-      }
-    }
-  }
-
->>>>>>> 392821ab
   @Override
   public void readFields(DataInput in)
       throws IOException {
